--------------------------------------------------------------------------------
-- | Module used for CSS compression. The compression is currently in a simple
-- state, but would typically reduce the number of bytes by about 25%.
module Hakyll.Web.CompressCss
    ( compressCssCompiler
    , compressCss
    ) where


--------------------------------------------------------------------------------
import           Data.List               (isPrefixOf)


--------------------------------------------------------------------------------
import           Hakyll.Core.Compiler
import           Hakyll.Core.Item


--------------------------------------------------------------------------------
-- | Compiler form of 'compressCss'
compressCssCompiler :: Compiler (Item String)
compressCssCompiler = fmap compressCss <$> getResourceString


--------------------------------------------------------------------------------
-- | Compress CSS to speed up your site.
compressCss :: String -> String
compressCss = compressSeparators . compressWhitespace . stripComments


--------------------------------------------------------------------------------
-- | Compresses certain forms of separators.
compressSeparators :: String -> String
<<<<<<< HEAD
compressSeparators [] = []
compressSeparators str
    | isConstant = head str : retainConstants compressSeparators (head str) (drop 1 str)
    | stripFirst  = compressSeparators (drop 1 str)
    | stripSecond = compressSeparators (head str : (drop 2 str))
    | otherwise   = head str : compressSeparators (drop 1 str)
  where
    isConstant  = or $ map (isOfPrefix str) ["\"", "'"]
    stripFirst  = or $ map (isOfPrefix str) ["  ", " {", " }", " :", ";;", ";}"]
    stripSecond = or $ map (isOfPrefix str) ["{ ", "} ", ": ", "; "]
=======
compressSeparators =
    replaceAll "; *}" (const "}") .
    replaceAll " *([{};,>+~]) *" (take 1 . dropWhile isSpace) .
    replaceAll "(:) *" (take 1) . -- not destroying pseudo selectors (#323)
    replaceAll ";+" (const ";")

>>>>>>> 7bc9e78d

--------------------------------------------------------------------------------
-- | Compresses all whitespace.
compressWhitespace :: String -> String
<<<<<<< HEAD
compressWhitespace [] = []
compressWhitespace str
    | isConstant = head str : retainConstants compressWhitespace (head str) (drop 1 str)
    | replaceOne = compressWhitespace (' ' : (drop 1 str))
    | replaceTwo = compressWhitespace (' ' : (drop 2 str))
    | otherwise = head str : compressWhitespace (drop 1 str)
  where
    isConstant = or $ map (isOfPrefix str) ["\"", "'"]
    replaceOne = or $ map (isOfPrefix str) ["\t", "\n", "\r"]
    replaceTwo = or $ map (isOfPrefix str) [" \t", " \n", " \r", "  "]
=======
compressWhitespace = replaceAll "[ \t\n\r]+" (const " ") . dropWhile isSpace

>>>>>>> 7bc9e78d

--------------------------------------------------------------------------------
-- | Function that strips CSS comments away.
stripComments :: String -> String
stripComments [] = []
stripComments str
    | isConstant = head str : retainConstants stripComments (head str) (drop 1 str)
    | isPrefixOf "/*" str = stripComments $ eatComments $ drop 2 str
    | otherwise = head str : stripComments (drop 1 str)
  where
    isConstant  = or $ map (isOfPrefix str) ["\"", "'"]
    eatComments str'
        | null str' = []
        | isPrefixOf "*/" str' = drop 2 str'
        | otherwise = eatComments $ drop 1 str'

--------------------------------------------------------------------------------
-- | Helper function to handle string constants correctly.
retainConstants :: (String -> String) -> Char -> String -> String
retainConstants f delim str
    | null str = []
    | isPrefixOf [delim] str = head str : f (drop 1 str)
    | otherwise = head str : retainConstants f delim (drop 1 str)

--------------------------------------------------------------------------------
-- | Helper function to determine whether a string is a substring.
isOfPrefix :: String -> String -> Bool
isOfPrefix = flip isPrefixOf<|MERGE_RESOLUTION|>--- conflicted
+++ resolved
@@ -8,12 +8,14 @@
 
 
 --------------------------------------------------------------------------------
-import           Data.List               (isPrefixOf)
+import           Data.Char               (isSpace)
+import           Data.List               (dropWhileEnd, isPrefixOf)
 
 
 --------------------------------------------------------------------------------
 import           Hakyll.Core.Compiler
 import           Hakyll.Core.Item
+import           Hakyll.Core.Util.String
 
 
 --------------------------------------------------------------------------------
@@ -25,75 +27,51 @@
 --------------------------------------------------------------------------------
 -- | Compress CSS to speed up your site.
 compressCss :: String -> String
-compressCss = compressSeparators . compressWhitespace . stripComments
+compressCss = withoutStrings (compressSeparators . compressWhitespace)
+            . dropWhileEnd isSpace
+            . dropWhile isSpace
+            . stripComments
 
 
 --------------------------------------------------------------------------------
 -- | Compresses certain forms of separators.
 compressSeparators :: String -> String
-<<<<<<< HEAD
-compressSeparators [] = []
-compressSeparators str
-    | isConstant = head str : retainConstants compressSeparators (head str) (drop 1 str)
-    | stripFirst  = compressSeparators (drop 1 str)
-    | stripSecond = compressSeparators (head str : (drop 2 str))
-    | otherwise   = head str : compressSeparators (drop 1 str)
-  where
-    isConstant  = or $ map (isOfPrefix str) ["\"", "'"]
-    stripFirst  = or $ map (isOfPrefix str) ["  ", " {", " }", " :", ";;", ";}"]
-    stripSecond = or $ map (isOfPrefix str) ["{ ", "} ", ": ", "; "]
-=======
 compressSeparators =
     replaceAll "; *}" (const "}") .
-    replaceAll " *([{};,>+~]) *" (take 1 . dropWhile isSpace) .
-    replaceAll "(:) *" (take 1) . -- not destroying pseudo selectors (#323)
-    replaceAll ";+" (const ";")
+    replaceAll ";+" (const ";") .
+    replaceAll " *[{};,>+~] *" (take 1 . dropWhile isSpace) .
+    replaceAll ": *" (take 1) -- not destroying pseudo selectors (#323)
 
->>>>>>> 7bc9e78d
 
 --------------------------------------------------------------------------------
 -- | Compresses all whitespace.
 compressWhitespace :: String -> String
-<<<<<<< HEAD
-compressWhitespace [] = []
-compressWhitespace str
-    | isConstant = head str : retainConstants compressWhitespace (head str) (drop 1 str)
-    | replaceOne = compressWhitespace (' ' : (drop 1 str))
-    | replaceTwo = compressWhitespace (' ' : (drop 2 str))
-    | otherwise = head str : compressWhitespace (drop 1 str)
-  where
-    isConstant = or $ map (isOfPrefix str) ["\"", "'"]
-    replaceOne = or $ map (isOfPrefix str) ["\t", "\n", "\r"]
-    replaceTwo = or $ map (isOfPrefix str) [" \t", " \n", " \r", "  "]
-=======
-compressWhitespace = replaceAll "[ \t\n\r]+" (const " ") . dropWhile isSpace
+compressWhitespace = replaceAll "[ \t\n\r]+" (const " ")
 
->>>>>>> 7bc9e78d
 
 --------------------------------------------------------------------------------
--- | Function that strips CSS comments away.
+-- | Function that strips CSS comments away (outside of strings).
 stripComments :: String -> String
-stripComments [] = []
-stripComments str
-    | isConstant = head str : retainConstants stripComments (head str) (drop 1 str)
-    | isPrefixOf "/*" str = stripComments $ eatComments $ drop 2 str
-    | otherwise = head str : stripComments (drop 1 str)
-  where
-    isConstant  = or $ map (isOfPrefix str) ["\"", "'"]
-    eatComments str'
-        | null str' = []
-        | isPrefixOf "*/" str' = drop 2 str'
-        | otherwise = eatComments $ drop 1 str'
+stripComments ""                       = ""
+stripComments ('/':'*':str)            = stripComments $ eatComment str
+stripComments (x:xs) | x `elem` "\"'"  = retainString x xs stripComments
+                     | otherwise       = x : stripComments xs
+
+eatComment :: String -> String
+eatComment "" = ""
+eatComment ('*':'/':str) = str
+eatComment (_:str) = eatComment str
+
 
 --------------------------------------------------------------------------------
--- | Helper function to handle string constants correctly.
-retainConstants :: (String -> String) -> Char -> String -> String
-retainConstants f delim str
-    | null str = []
-    | isPrefixOf [delim] str = head str : f (drop 1 str)
-    | otherwise = head str : retainConstants f delim (drop 1 str)
+-- | Helper functions to handle string tokens correctly.
 
---------------------------------------------------------------------------------
--- | Helper function to determine whether a string is a substring.
-isOfPrefix :: String -> String -> Bool
-isOfPrefix = flip isPrefixOf+withoutStrings :: (String -> String) -> String -> String
+withoutStrings f str = case span (`notElem` "\"'") str of
+    (text, "")     -> f text
+    (text, d:rest) -> f text ++ retainString d rest (withoutStrings f)
+
+retainString :: Char -> String -> (String -> String) -> String
+retainString delim str cont = case span (/= delim) str of
+    (val, "")     -> delim : val
+    (val, _:rest) -> delim : val ++ delim : cont rest