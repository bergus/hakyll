--------------------------------------------------------------------------------
{-# LANGUAGE OverloadedStrings #-}
module Hakyll.Core.UnixFilter.Tests
    ( tests
    ) where


--------------------------------------------------------------------------------
import           Data.List                     (isInfixOf)
import           Test.Tasty                    (TestTree, testGroup)
import           Test.Tasty.HUnit              (testCase)
import qualified Test.Tasty.HUnit              as H


--------------------------------------------------------------------------------
import           Hakyll.Core.Compiler
import           Hakyll.Core.Compiler.Internal
import           Hakyll.Core.Item
import           Hakyll.Core.Logger
import           Hakyll.Core.UnixFilter
import           Hakyll.Core.Identifier
import           TestSuite.Util


--------------------------------------------------------------------------------
tests :: TestTree
tests = testGroup "Hakyll.Core.UnixFilter.Tests"
    [ testCase "unixFilter rev"   unixFilterRev
    , testCase "unixFilter false" unixFilterFalse
    , testCase "unixFilter error" unixFilterError
    ]

testMarkdown :: Identifier
testMarkdown = "russian.md"

--------------------------------------------------------------------------------
unixFilterRev :: H.Assertion
unixFilterRev = do
    store    <- newTestStore
    provider <- newTestProvider store
    output   <- testCompilerDone store provider testMarkdown compiler
    expected <- testCompilerDone store provider testMarkdown getResourceString
    rev (itemBody expected) H.@=? lines (itemBody output)
    cleanTestEnv
  where
    compiler = getResourceString >>= withItemBody (unixFilter "rev" [])
    rev      = map reverse . lines


--------------------------------------------------------------------------------
unixFilterFalse :: H.Assertion
unixFilterFalse = do
    store    <- newTestStore
    provider <- newTestProvider store
<<<<<<< HEAD
    result   <- testCompiler store provider "russian.md" compiler
    H.assert $ case result of
        CompilerError Error es -> any ("exit code" `isInfixOf`) es
        _                      -> False
=======
    result   <- testCompiler store provider testMarkdown compiler
    case result of
        CompilerError es -> True H.@=? any ("exit code" `isInfixOf`) es
        _                -> H.assertFailure "Expecting CompilerError"
>>>>>>> 5dc0b60e
    cleanTestEnv
  where
    compiler = getResourceString >>= withItemBody (unixFilter "false" [])


--------------------------------------------------------------------------------
unixFilterError :: H.Assertion
unixFilterError = do
    store    <- newTestStore
    provider <- newTestProvider store
    result   <- testCompiler store provider testMarkdown compiler
    case result of
        CompilerError es -> True H.@=? any ("invalid option" `isInfixOf`) es
        _                -> H.assertFailure "Expecting CompilerError"
    cleanTestEnv
  where
    compiler = getResourceString >>= withItemBody (unixFilter "head" ["-#"])<|MERGE_RESOLUTION|>--- conflicted
+++ resolved
@@ -52,17 +52,10 @@
 unixFilterFalse = do
     store    <- newTestStore
     provider <- newTestProvider store
-<<<<<<< HEAD
-    result   <- testCompiler store provider "russian.md" compiler
-    H.assert $ case result of
-        CompilerError Error es -> any ("exit code" `isInfixOf`) es
-        _                      -> False
-=======
     result   <- testCompiler store provider testMarkdown compiler
     case result of
-        CompilerError es -> True H.@=? any ("exit code" `isInfixOf`) es
-        _                -> H.assertFailure "Expecting CompilerError"
->>>>>>> 5dc0b60e
+        CompilerError Error es -> any ("exit code" `isInfixOf`) es H.@? "Expecting exit code error"
+        _                      -> H.assertFailure "Expecting CompilerError"
     cleanTestEnv
   where
     compiler = getResourceString >>= withItemBody (unixFilter "false" [])
@@ -75,8 +68,8 @@
     provider <- newTestProvider store
     result   <- testCompiler store provider testMarkdown compiler
     case result of
-        CompilerError es -> True H.@=? any ("invalid option" `isInfixOf`) es
-        _                -> H.assertFailure "Expecting CompilerError"
+        CompilerError Error es -> any ("option" `isInfixOf`) es H.@? "Expecting option error"
+        _                      -> H.assertFailure "Expecting CompilerError"
     cleanTestEnv
   where
     compiler = getResourceString >>= withItemBody (unixFilter "head" ["-#"])