--- conflicted
+++ resolved
@@ -6,15 +6,9 @@
 
 
 --------------------------------------------------------------------------------
-<<<<<<< HEAD
-import           Test.Framework                 (Test, testGroup)
-import           Test.Framework.Providers.HUnit (testCase)
-import           Test.HUnit                     (Assertion, (@=?), (@?=), assertBool)
-=======
 import           Test.Tasty                   (TestTree, testGroup)
 import           Test.Tasty.HUnit             (Assertion, testCase, (@=?),
-                                               (@?=))
->>>>>>> 5dc0b60e
+                                               (@?=), assertBool)
 
 import           Data.Either                    (isLeft)
 
@@ -41,7 +35,7 @@
       , testCase "applyJoinTemplateList" testApplyJoinTemplateList
       ]
 
-    , fromAssertions "readTemplate"
+    , fromAssertions "parseTemplate"
         [ Right [Chunk "Hello ", Expr (Call "guest" [])]
             @=? parseTemplateElemsFile "" "Hello $guest()$"
         , Right [If (Call "a" [StringLiteral "bar"]) [Chunk "foo"] Nothing]
