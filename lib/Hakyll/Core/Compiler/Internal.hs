--------------------------------------------------------------------------------
-- | Internally used compiler module
{-# LANGUAGE CPP                        #-}
{-# LANGUAGE FlexibleInstances          #-}
{-# LANGUAGE GADTs                      #-}
{-# LANGUAGE GeneralizedNewtypeDeriving #-}
{-# LANGUAGE DeriveFunctor              #-}
{-# LANGUAGE MultiParamTypeClasses      #-}
module Hakyll.Core.Compiler.Internal
    ( -- * Types
      Snapshot
    , CompilerRead (..)
    , CompilerWrite (..)
    , Reason (..)
    , CompilerResult (..)
    , Compiler (..)
    , runCompiler

      -- * Core operations
    , compilerResult
    , compilerTell
    , compilerAsk
    , compilerUnsafeIO

      -- * Error operations
    , compilerThrow
    , compilerFailBranch
    , compilerCatch
    , compilerTry
    , getReason

      -- * Utilities
    , compilerDebugEntries
    , compilerTellDependencies
    , compilerTellCacheHits
    ) where


--------------------------------------------------------------------------------
import           Control.Applicative            (Alternative (..))
import           Control.Exception              (SomeException, handle)
import           Control.Monad                  (forM_)
<<<<<<< HEAD
import           Control.Monad.Except           (MonadError (..))
=======
import           Control.Monad.Except            (MonadError (..))
#if MIN_VERSION_base(4,9,0)
import           Data.Semigroup                 (Semigroup (..))
#endif
>>>>>>> c2d5753d
import           Data.Set                       (Set)
import qualified Data.Set                       as S


--------------------------------------------------------------------------------
import           Hakyll.Core.Configuration
import           Hakyll.Core.Dependencies
import           Hakyll.Core.Identifier
import           Hakyll.Core.Identifier.Pattern
import qualified Hakyll.Core.Logger             as Logger
import           Hakyll.Core.Metadata
import           Hakyll.Core.Provider
import           Hakyll.Core.Routes
import           Hakyll.Core.Store


--------------------------------------------------------------------------------
-- | Whilst compiling an item, it possible to save multiple snapshots of it, and
-- not just the final result.
type Snapshot = String


--------------------------------------------------------------------------------
-- | Environment in which a compiler runs
data CompilerRead = CompilerRead
    { -- | Main configuration
      compilerConfig     :: Configuration
    , -- | Underlying identifier
      compilerUnderlying :: Identifier
    , -- | Resource provider
      compilerProvider   :: Provider
    , -- | List of all known identifiers
      compilerUniverse   :: Set Identifier
    , -- | Site routes
      compilerRoutes     :: Routes
    , -- | Compiler store
      compilerStore      :: Store
    , -- | Logger
      compilerLogger     :: Logger.Logger
    }


--------------------------------------------------------------------------------
data CompilerWrite = CompilerWrite
    { compilerDependencies :: [Dependency]
    , compilerCacheHits    :: Int
    } deriving (Show)


--------------------------------------------------------------------------------
#if MIN_VERSION_base(4,9,0)
instance Semigroup CompilerWrite where
    (<>) (CompilerWrite d1 h1) (CompilerWrite d2 h2) =
        CompilerWrite (d1 ++ d2) (h1 + h2)

instance Monoid CompilerWrite where
    mempty  = CompilerWrite [] 0
    mappend = (<>)
#else
instance Monoid CompilerWrite where
    mempty = CompilerWrite [] 0
    mappend (CompilerWrite d1 h1) (CompilerWrite d2 h2) =
        CompilerWrite (d1 ++ d2) (h1 + h2)
#endif


--------------------------------------------------------------------------------
-- | Distinguishes reasons in a 'CompilerError'
data Reason a
    -- | An exception occured during compilation
    = CompilationFailure a
    -- | Absence of any result, most notably in template contexts
    | NoCompilationResult a
    deriving Functor


-- | Unwrap a `Reason`
getReason :: Reason a -> a
getReason (CompilationFailure x)  = x
getReason (NoCompilationResult x) = x


--------------------------------------------------------------------------------
-- | An intermediate result of a compilation step
data CompilerResult a
    = CompilerDone a CompilerWrite
    | CompilerSnapshot Snapshot (Compiler a)
    | CompilerRequire (Identifier, Snapshot) (Compiler a)
    | CompilerError (Reason [String])


--------------------------------------------------------------------------------
-- | A monad which lets you compile items and takes care of dependency tracking
-- for you.
newtype Compiler a = Compiler
    { unCompiler :: CompilerRead -> IO (CompilerResult a)
    }


--------------------------------------------------------------------------------
instance Functor Compiler where
    fmap f (Compiler c) = Compiler $ \r -> do
        res <- c r
        return $ case res of
            CompilerDone x w      -> CompilerDone (f x) w
            CompilerSnapshot s c' -> CompilerSnapshot s (fmap f c')
            CompilerRequire i c'  -> CompilerRequire i (fmap f c')
            CompilerError e       -> CompilerError e
    {-# INLINE fmap #-}


--------------------------------------------------------------------------------
instance Monad Compiler where
    return x = compilerResult $ CompilerDone x mempty
    {-# INLINE return #-}

    Compiler c >>= f = Compiler $ \r -> do
        res <- c r
        case res of
            CompilerDone x w    -> do
                res' <- unCompiler (f x) r
                return $ case res' of
                    CompilerDone y w'     -> CompilerDone y (w `mappend` w')
                    CompilerSnapshot s c' -> CompilerSnapshot s $ do
                        compilerTell w  -- Save dependencies!
                        c'
                    CompilerRequire i c'  -> CompilerRequire i $ do
                        compilerTell w  -- Save dependencies!
                        c'
                    CompilerError e       -> CompilerError e

            CompilerSnapshot s c' -> return $ CompilerSnapshot s (c' >>= f)
            CompilerRequire i c'  -> return $ CompilerRequire i (c' >>= f)
            CompilerError e       -> return $ CompilerError e
    {-# INLINE (>>=) #-}

    fail = compilerThrow . return
    {-# INLINE fail #-}


--------------------------------------------------------------------------------
instance Applicative Compiler where
    pure x = return x
    {-# INLINE pure #-}

    f <*> x = f >>= \f' -> fmap f' x
    {-# INLINE (<*>) #-}


--------------------------------------------------------------------------------
-- | Access provided metadata from anywhere
instance MonadMetadata Compiler where
    getMetadata = compilerGetMetadata
    getMatches  = compilerGetMatches


--------------------------------------------------------------------------------
-- | Compilation may fail with multiple error messages.
-- 'catchError' handles errors from 'throwError', 'fail' and 'Hakyll.Core.Compiler.failBranch'
instance MonadError [String] Compiler where
    throwError = compilerThrow
    catchError c = compilerCatch c . (. getReason)


--------------------------------------------------------------------------------
-- | Like 'unCompiler' but treating IO exceptions as 'CompilerError's
runCompiler :: Compiler a -> CompilerRead -> IO (CompilerResult a)
runCompiler compiler read' = handle handler $ unCompiler compiler read'
  where
    handler :: SomeException -> IO (CompilerResult a)
    handler e = return $ CompilerError $ CompilationFailure [show e]


--------------------------------------------------------------------------------
-- | Trying alternative compilers if the first fails, regardless whether through
-- 'fail', 'throwError' or 'Hakyll.Core.Compiler.failBranch'.
-- Aggregates error messages if all fail.
instance Alternative Compiler where
    empty   = compilerFailBranch []
    x <|> y = x `compilerCatch` (\rx -> y `compilerCatch` (\ry ->
        case (rx, ry) of
          (CompilationFailure xs,  CompilationFailure ys)  -> compilerThrow $ xs ++ ys
          (CompilationFailure xs,  NoCompilationResult ys) -> debug ys >> compilerThrow xs
          (NoCompilationResult xs, CompilationFailure ys)  -> debug xs >> compilerThrow ys
          (NoCompilationResult xs, NoCompilationResult ys) -> compilerFailBranch $ xs ++ ys
        ))
      where
        debug = compilerDebugEntries "Hakyll.Core.Compiler.Internal: Alternative fail suppressed"
    {-# INLINE (<|>) #-}


--------------------------------------------------------------------------------
-- | Put the result back in a compiler
compilerResult :: CompilerResult a -> Compiler a
compilerResult x = Compiler $ \_ -> return x
{-# INLINE compilerResult #-}


--------------------------------------------------------------------------------
-- | Get the current environment
compilerAsk :: Compiler CompilerRead
compilerAsk = Compiler $ \r -> return $ CompilerDone r mempty
{-# INLINE compilerAsk #-}


--------------------------------------------------------------------------------
-- | Put a 'CompilerWrite'
compilerTell :: CompilerWrite -> Compiler ()
compilerTell = compilerResult . CompilerDone ()
{-# INLINE compilerTell #-}


--------------------------------------------------------------------------------
-- | Run an IO computation without dependencies in a Compiler
compilerUnsafeIO :: IO a -> Compiler a
compilerUnsafeIO io = Compiler $ \_ -> do
    x <- io
    return $ CompilerDone x mempty
{-# INLINE compilerUnsafeIO #-}


--------------------------------------------------------------------------------
-- | Put a 'CompilerError' with  multiple error messages as 'CompilationFailure'
compilerThrow :: [String] -> Compiler a
compilerThrow = compilerResult . CompilerError . CompilationFailure


-- | Put a 'CompilerError' with  multiple messages as 'NoCompilationResult'
compilerFailBranch :: [String] -> Compiler a
compilerFailBranch = compilerResult . CompilerError . NoCompilationResult


--------------------------------------------------------------------------------
-- | Allows to distinguish 'CompilerError's and branch on them with 'Either'
-- 
-- prop> compilerTry = (`compilerCatch` return . Left) . fmap Right
compilerTry :: Compiler a -> Compiler (Either (Reason [String]) a)
compilerTry (Compiler x) = Compiler $ \r -> do
    res <- x r
    case res of
        CompilerDone res' w  -> return (CompilerDone (Right res') w)
        CompilerSnapshot s c -> return (CompilerSnapshot s (compilerTry c))
        CompilerRequire i c  -> return (CompilerRequire i (compilerTry c))
        CompilerError e      -> return (CompilerDone (Left e) mempty)
{-# INLINE compilerTry #-}


--------------------------------------------------------------------------------
-- | Allows you to recover from 'CompilerError's.
-- Uses the same parameter order as 'catchError' so that it can be used infix.
-- 
-- prop> c `compilerCatch` f = compilerTry c >>= either f return
compilerCatch :: Compiler a -> (Reason [String] -> Compiler a) -> Compiler a
compilerCatch (Compiler x) f = Compiler $ \r -> do
    res <- x r
    case res of
        CompilerDone res' w  -> return (CompilerDone res' w)
        CompilerSnapshot s c -> return (CompilerSnapshot s (compilerCatch c f))
        CompilerRequire i c  -> return (CompilerRequire i (compilerCatch c f))
        CompilerError e      -> unCompiler (f e) r
{-# INLINE compilerCatch #-}


--------------------------------------------------------------------------------
compilerDebugLog :: [String] -> Compiler ()
compilerDebugLog ms = do
  logger <- compilerLogger <$> compilerAsk
  compilerUnsafeIO $ forM_ ms $ Logger.debug logger

--------------------------------------------------------------------------------
-- | Pass a list of messages with a heading to the debug logger
compilerDebugEntries :: String -> [String] -> Compiler ()
compilerDebugEntries msg = compilerDebugLog . (msg:) . map indent
  where
    indent = unlines . map ("    "++) . lines


--------------------------------------------------------------------------------
compilerTellDependencies :: [Dependency] -> Compiler ()
compilerTellDependencies ds = do
  compilerDebugLog $ map (\d ->
      "Hakyll.Core.Compiler.Internal: Adding dependency: " ++ show d) ds
  compilerTell mempty {compilerDependencies = ds}
{-# INLINE compilerTellDependencies #-}


--------------------------------------------------------------------------------
compilerTellCacheHits :: Int -> Compiler ()
compilerTellCacheHits ch = compilerTell mempty {compilerCacheHits = ch}
{-# INLINE compilerTellCacheHits #-}


--------------------------------------------------------------------------------
compilerGetMetadata :: Identifier -> Compiler Metadata
compilerGetMetadata identifier = do
    provider <- compilerProvider <$> compilerAsk
    compilerTellDependencies [IdentifierDependency identifier]
    compilerUnsafeIO $ resourceMetadata provider identifier


--------------------------------------------------------------------------------
compilerGetMatches :: Pattern -> Compiler [Identifier]
compilerGetMatches pattern = do
    universe <- compilerUniverse <$> compilerAsk
    let matching = filterMatches pattern $ S.toList universe
        set'     = S.fromList matching
    compilerTellDependencies [PatternDependency pattern set']
    return matching<|MERGE_RESOLUTION|>--- conflicted
+++ resolved
@@ -40,14 +40,10 @@
 import           Control.Applicative            (Alternative (..))
 import           Control.Exception              (SomeException, handle)
 import           Control.Monad                  (forM_)
-<<<<<<< HEAD
 import           Control.Monad.Except           (MonadError (..))
-=======
-import           Control.Monad.Except            (MonadError (..))
 #if MIN_VERSION_base(4,9,0)
 import           Data.Semigroup                 (Semigroup (..))
 #endif
->>>>>>> c2d5753d
 import           Data.Set                       (Set)
 import qualified Data.Set                       as S
 
